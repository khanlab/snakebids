--- conflicted
+++ resolved
@@ -4,12 +4,8 @@
 import copy
 import itertools as it
 from pathlib import Path
-<<<<<<< HEAD
+from string import ascii_letters, digits
 from typing import Any, Optional, Type, TypeVar
-=======
-from string import ascii_letters, digits
-from typing import Any, List, Optional, Type, TypeVar
->>>>>>> bd7bb2fd
 
 import hypothesis.strategies as st
 from bids.layout import Config as BidsConfig
@@ -25,10 +21,11 @@
 _T = TypeVar("_T")
 
 alphanum = ascii_letters + digits
-valid_entities: tuple[str] = tuple(BidsConfig.load("bids").entities.keys())
-
-
-<<<<<<< HEAD
+valid_entities: tuple[str] = tuple(
+    BidsConfig.load("bids").entities.keys()  # type: ignore
+)
+
+
 def bids_entity() -> st.SearchStrategy[BidsEntity]:
     bidsconfig = BidsConfig.load("bids")
     # Generate inputs and bids does not properly handle 'extension', so exclude it
@@ -36,14 +33,6 @@
         [
             BidsEntity(key)  # type: ignore
             for key in bidsconfig.entities.keys()  # type: ignore
-=======
-def bids_entity():
-    # Generate inputs and bids does not properly handle 'extension', so exclude it
-    return st.sampled_from(
-        [
-            BidsEntity(key)
-            for key in valid_entities
->>>>>>> bd7bb2fd
             if key not in ["extension", "fmap", "scans"]
         ],
     )
