<<<<<<< HEAD
"""Helper functions and classes for tests"""

=======
"""Helper functions and classes for tests
"""
>>>>>>> bd7bb2fd
from __future__ import annotations

import functools as ft
import itertools as it
from pathlib import Path
<<<<<<< HEAD
from typing import Any, Callable, Dict, Iterable, List, TypeVar

=======
from typing import (
    Any,
    Callable,
    Dict,
    Iterable,
    List,
    Mapping,
    Sequence,
    Tuple,
    TypeVar,
    Union,
)

import more_itertools as itx
>>>>>>> bd7bb2fd
import pytest
from hypothesis import HealthCheck, settings

from snakebids import bids
from snakebids.core.input_generation import BidsDataset, generate_inputs
<<<<<<< HEAD
from snakebids.types import InputsConfig, UserDictPy37, ZipLists
from snakebids.utils.utils import BidsEntity, MultiSelectDict
=======
from snakebids.types import InputsConfig, UserDictPy37, ZipListLike
from snakebids.utils.utils import BidsEntity
>>>>>>> bd7bb2fd

T = TypeVar("T")


def get_zip_list(
    entities: Iterable[BidsEntity | str], combinations: Iterable[tuple[str, ...]]
) -> ZipLists:
    """Return a zip list from iterables of entities and value combinations

    Parameters
    ----------
    entities : Iterable[str]
        Iterable of entities
    combinations : Iterable[tuple[str, ...]]
        Iterable of combinations (e.g. produced using itertools.product). Each tuple
        must be the same length as entities

    Returns
    -------
    dict[str, list[str]]
        zip_list representation of entity-value combinations
    """
    return MultiSelectDict(
        {
            BidsEntity(str(entity)).wildcard: list(combs)
            for entity, combs in zip(entities, zip(*combinations))
        }
    )


def setify(dic: dict[Any, list[Any]]) -> dict[Any, set[Any]]:
    """Convert a dict of *->lists into a dict of *->sets

    Parameters
    ----------
    dic : dict[Any, list[Any]]
        Dict of lists to convert

    Returns
    -------
    dict[Any, Set[Any]]
        Dict of sets
    """
    return {key: set(val) for key, val in dic.items()}


def get_bids_path(entities: Iterable[str]) -> str:
    """Get consistently ordered bids path for a group of entities

    Parameters
    ----------
    entities : Iterable[str]
        Entities to convert into a bids path

    Returns
    -------
    str
        bids path
    """

    def get_tag(entity: BidsEntity) -> tuple[str, str]:
        # For pybids, suffixes MUST be followed by extensions, but we don't yet support
        # separate indexing of extensions, so add a dummy extension any time there's a
        # suffix
        extension = ".foo" if entity == "suffix" else ""
        return entity.wildcard, f"{{{entity.wildcard}}}{extension}"

    return bids(
        root=".", **dict(get_tag(BidsEntity(entity)) for entity in sorted(entities))
    )


# pylint: disable=too-few-public-methods
class BidsListCompare(UserDictPy37[str, Dict[str, List[str]]]):
    """Dict override specifically for comparing input_lists

    When comparing, all lists are converted into sets so that order doesn't matter for
    the comparison
    """

    def __eq__(self, other: object) -> bool:
        # Getting pyright to like this is more work than it's worth
        if not isinstance(other, dict):
            return False
        for name, lists in other.items():  # type: ignore
            if name not in self:
                return False
            for key, val in lists.items():  # type: ignore
                if (
                    not isinstance(val, list)
                    or key not in self[name]  # type: ignore
                    or set(self[name][key]) != set(val)  # type: ignore
                ):
                    return False
        return True


_FuncT = TypeVar("_FuncT", bound=Callable[..., Any])


def debug(**overrides: Any):
    """Disable a hypothesis decorated test with specific parameter examples

    Should be used as a decorator, placed *before* @hypothesis.given(). Adds the "debug"
    mark to the test, which can be detected by other constructs (e.g. to disable fakefs
    when hypothesis is not being used)
    """

    def inner(func: _FuncT) -> _FuncT:
        test = getattr(func, "hypothesis").inner_test

        @pytest.mark.disable_fakefs(True)
        @ft.wraps(func)
        def inner_test(*args, **kwargs):  # type: ignore
            return test(*args, **{**kwargs, **overrides})

        if not hasattr(func, "hypothesis"):
            raise TypeError(f"{func} is not decorated with hypothesis.given")
        return inner_test  # type: ignore

    return inner


<<<<<<< HEAD
def create_dataset(root: str | Path, dataset: BidsDataset) -> None:
=======
def mock_data(*draws: Any):
    """Utility function for mocking the hypothesis data strategy

    Intended for combination with debug. Takes a list of values corresponding the draws
    taking from the data object. In the debug run, calls to data will return the given
    values in the order specified
    """

    # pylint: disable=missing-class-docstring, too-few-public-methods
    class MockData:
        _draws = iter(draws)

        # pylint: disable=unused-argument
        def draw(self, strategy: Any, label: Any = None):
            return next(self._draws)

    return MockData()


def create_dataset(root: Union[str, Path], dataset: BidsDataset):
>>>>>>> bd7bb2fd
    """Create an empty BidsDataset on the filesystem

    Creates the directory structure and files represented by a BidsDataset. Files are
    touched: they will have no contents.
    """
    for component in dataset.values():
        entities = list(component.zip_lists.keys())
        for values in zip(*component.zip_lists.values()):
            path = Path(root, component.path.format(**dict(zip(entities, values))))
            path.parent.mkdir(parents=True, exist_ok=True)
            path.touch()


def create_snakebids_config(dataset: BidsDataset) -> InputsConfig:
    """Generate a basic snakebids config dict from a dataset"""
    all_entities = set(
        it.chain.from_iterable(comp.entities for comp in dataset.values())
    )
    return {
        comp.name: {
            "filters": {
                BidsEntity.from_tag(entity).entity: comp.entities[entity]
                if entity in comp.entities
                else False
                for entity in all_entities
            },
            "wildcards": [
                BidsEntity.from_tag(entity).entity for entity in comp.entities
            ],
        }
        for comp in dataset.values()
    }


def reindex_dataset(
    root: str, dataset: BidsDataset, use_custom_paths: bool = False
) -> BidsDataset:
    """Create BidsDataset on the filesystem and reindex

    Paths within the dataset must be absolute
    """
    create_dataset(Path("/"), dataset)
    config = create_snakebids_config(dataset)
    if use_custom_paths:
        for comp in config:
            config[comp]["custom_path"] = dataset[comp].path
    return generate_inputs(root, config, use_bids_inputs=True)


def allow_tmpdir(__callable: T) -> T:
    """Allow function_scoped fixtures in hypothesis tests

    This is primarily useful for using tmpdirs, hence, the name
    """
    return settings(
        suppress_health_check=[
            HealthCheck.function_scoped_fixture,
        ],
    )(__callable)


def expand_zip_list(
    zip_list: ZipListLike, new_values: Mapping[str, Sequence[str]]
) -> ZipListLike:
    """Expand a zip list with new values via product

    Each zip list column will be combined with all possible combinations of the
    entity-value pairs in ``new_values``. It is thus equivalent to calling
    :meth:`BidsComponent.expand() <snakebids.BidsComponent.expand>` with ``new_values``
    as extra args.
    """
    zip_cols = list(zip(*zip_list.values()))
    new_cols = list(
        map(
            it.chain.from_iterable,
            it.product(zip_cols, it.product(*new_values.values())),
        )
    )
    return dict(zip(it.chain(zip_list.keys(), new_values.keys()), zip(*new_cols)))


def entity_to_wildcard(__entities: str | Iterable[str]):
    """Turn entity strings into wildcard dicts as {"entity": "{entity}"}"""
    return {entity: f"{{{entity}}}" for entity in itx.always_iterable(__entities)}<|MERGE_RESOLUTION|>--- conflicted
+++ resolved
@@ -1,46 +1,19 @@
-<<<<<<< HEAD
 """Helper functions and classes for tests"""
-
-=======
-"""Helper functions and classes for tests
-"""
->>>>>>> bd7bb2fd
 from __future__ import annotations
 
 import functools as ft
 import itertools as it
 from pathlib import Path
-<<<<<<< HEAD
-from typing import Any, Callable, Dict, Iterable, List, TypeVar
-
-=======
-from typing import (
-    Any,
-    Callable,
-    Dict,
-    Iterable,
-    List,
-    Mapping,
-    Sequence,
-    Tuple,
-    TypeVar,
-    Union,
-)
+from typing import Any, Callable, Dict, Iterable, List, Mapping, Sequence, TypeVar
 
 import more_itertools as itx
->>>>>>> bd7bb2fd
 import pytest
 from hypothesis import HealthCheck, settings
 
 from snakebids import bids
 from snakebids.core.input_generation import BidsDataset, generate_inputs
-<<<<<<< HEAD
-from snakebids.types import InputsConfig, UserDictPy37, ZipLists
+from snakebids.types import InputsConfig, UserDictPy37, ZipListLike, ZipLists
 from snakebids.utils.utils import BidsEntity, MultiSelectDict
-=======
-from snakebids.types import InputsConfig, UserDictPy37, ZipListLike
-from snakebids.utils.utils import BidsEntity
->>>>>>> bd7bb2fd
 
 T = TypeVar("T")
 
@@ -164,9 +137,6 @@
     return inner
 
 
-<<<<<<< HEAD
-def create_dataset(root: str | Path, dataset: BidsDataset) -> None:
-=======
 def mock_data(*draws: Any):
     """Utility function for mocking the hypothesis data strategy
 
@@ -186,8 +156,7 @@
     return MockData()
 
 
-def create_dataset(root: Union[str, Path], dataset: BidsDataset):
->>>>>>> bd7bb2fd
+def create_dataset(root: str | Path, dataset: BidsDataset) -> None:
     """Create an empty BidsDataset on the filesystem
 
     Creates the directory structure and files represented by a BidsDataset. Files are
@@ -250,7 +219,7 @@
 
 
 def expand_zip_list(
-    zip_list: ZipListLike, new_values: Mapping[str, Sequence[str]]
+    zip_list: ZipLists, new_values: Mapping[str, Sequence[str]]
 ) -> ZipListLike:
     """Expand a zip list with new values via product
 
