from __future__ import annotations

import copy
import itertools as it
import re
import string
import warnings
from pathlib import Path
from typing import Any

import more_itertools as itx
import pytest
from hypothesis import assume, given
from hypothesis import strategies as st
from snakemake.exceptions import WildcardError

from snakebids.core.construct_bids import bids
from snakebids.core.datasets import BidsComponent, BidsDataset
from snakebids.tests import strategies as sb_st
from snakebids.tests.helpers import (
    entity_to_wildcard,
    expand_zip_list,
    get_bids_path,
    get_zip_list,
    setify,
)
from snakebids.types import ZipLists
from snakebids.utils import sb_itertools as sb_it
from snakebids.utils.snakemake_io import glob_wildcards
from snakebids.utils.utils import BidsEntity, MultiSelectDict, zip_list_eq


def test_multiple_components_cannot_have_same_name():
    comp1 = BidsComponent("foo", path=".", zip_lists=MultiSelectDict({}))
    comp2 = BidsComponent("foo", path=".", zip_lists=MultiSelectDict({}))
    with pytest.raises(ValueError):
        BidsDataset.from_iterable([comp1, comp2])


class TestBidsComponentAliases:
    @given(sb_st.bids_components())
    def test_bids_component_aliases_are_correctly_set(self, component: BidsComponent):
        assert component.input_path is component.path
        assert component.input_zip_lists is component.zip_lists
        assert component.input_lists is component.input_lists
        assert component.input_wildcards is component.wildcards

    @given(sb_st.bids_components())
    def test_bids_dataset_aliases_are_correctly_set(self, component: BidsComponent):
        with warnings.catch_warnings():
            warnings.filterwarnings("ignore", category=DeprecationWarning)
            dataset = BidsDataset.from_iterable([component])
            assert dataset.input_path == dataset.path
            assert dataset.input_zip_lists == dataset.zip_lists
            assert dataset.input_lists == dataset.entities
            assert dataset.input_wildcards == dataset.wildcards


class TestBidsComponentValidation:
    @given(sb_st.zip_lists().filter(lambda v: len(v) > 1))
    def test_zip_lists_must_be_same_length(self, zip_lists: ZipLists):
        itx.first(zip_lists.values()).append("foo")
        with pytest.raises(ValueError) as err:
            BidsComponent("foo", get_bids_path(zip_lists), zip_lists)
        assert err.value.args[0] == "zip_lists must all be of equal length"

    @given(sb_st.zip_lists(), sb_st.bids_entity())
    def test_path_cannot_have_extra_entities(
        self, zip_lists: ZipLists, entity: BidsEntity
    ):
        assume(entity.wildcard not in zip_lists)
        path = get_bids_path(it.chain(zip_lists, [entity.entity]))
        with pytest.raises(ValueError) as err:
            BidsComponent("foo", path, zip_lists)
        assert (
            "zip_lists entries must match the wildcards in input_path"
            in err.value.args[0]
        )

    @given(sb_st.zip_lists().filter(lambda v: len(v) > 1))
    def test_path_cannot_have_missing_entities(self, zip_lists: ZipLists):
        # Snakebids strategies won't return a zip_list with just datatype, but now that
        # we've dropped an entity we need to check again
        path_entities = sb_it.drop(1, zip_lists)
        assume(set(path_entities) - {"datatype"})

        path = get_bids_path(path_entities)
        with pytest.raises(ValueError) as err:
            BidsComponent("foo", path, zip_lists)
        assert (
            "zip_lists entries must match the wildcards in input_path"
            in err.value.args[0]
        )


class TestBidsComponentEq:
    @given(sb_st.bids_components(), sb_st.everything_except(BidsComponent))
    def test_other_types_are_unequal(self, input: BidsComponent, other: Any):
        assert input != other

    def test_empty_BidsInput_are_equal(self):
        assert BidsComponent("", "", MultiSelectDict({})) == BidsComponent(
            "", "", MultiSelectDict({})
        )
        assert BidsComponent(
            "", "{foo}{bar}", MultiSelectDict({"foo": [], "bar": []})
        ) == BidsComponent("", "{foo}{bar}", MultiSelectDict({"foo": [], "bar": []}))

    @given(sb_st.bids_components())
    def test_copies_are_equal(self, input: BidsComponent):
        cp = copy.deepcopy(input)
        assert cp == input

    @given(sb_st.bids_components())
    def test_mutation_makes_unequal(self, input: BidsComponent):
        cp = copy.deepcopy(input)
        itx.first(cp.zip_lists.values())[0] += "foo"
        assert cp != input

    @given(sb_st.bids_components(), st.data())
    def test_extra_entities_makes_unequal(
        self, input: BidsComponent, data: st.DataObject
    ):
        cp = copy.deepcopy(input)
        new_entity = data.draw(
            sb_st.bids_value().filter(lambda s: s not in input.zip_lists)
        )
        cp.zip_lists[new_entity] = []
        itx.first(cp.zip_lists.values())[0] += "foo"
        assert cp != input

    @given(sb_st.bids_components())
    def test_order_doesnt_affect_equality(self, input: BidsComponent):
        cp = copy.deepcopy(input)
        for list_ in cp.zip_lists:
            cp.zip_lists[list_].reverse()
        assert cp == input

    @given(sb_st.bids_components())
    def test_paths_must_be_identical(self, input: BidsComponent):
        cp = BidsComponent(input.input_name, input.input_path + "foo", input.zip_lists)
        assert cp != input


class TestBidsComponentProperties:
    @given(st.data(), st.integers(min_value=1, max_value=2))
    def test_input_lists_derives_from_zip_lists(
        self, data: st.DataObject, min_size: int
    ):
        input_lists = data.draw(sb_st.bids_input_lists(min_size, max_size=5))

        # Due to the product, we can delete some of the combinations and still
        # regenerate our input_lists
        combs = list(it.product(*input_lists.values()))[min_size - 1 :]
        zip_lists = get_zip_list(input_lists, combs)
        path = get_bids_path(zip_lists)

        assert setify(
            BidsComponent(name="foo", path=path, zip_lists=zip_lists).entities
        ) == setify(input_lists)

    @given(
        st.dictionaries(
            sb_st.bids_entity().map(lambda e: e.wildcard),
            sb_st.bids_value("[^.]*"),
            min_size=1,
        ).filter(lambda v: list(v) != ["datatype"])
    )
    def test_input_wildcards_derives_from_zip_lists(
        self,
        bids_entities: dict[str, str],
    ):
        zip_lists = {entity: [val] for entity, val in bids_entities.items()}
        bids_input = BidsComponent(
            name="foo",
            path=get_bids_path(zip_lists),
            zip_lists=MultiSelectDict(zip_lists),
        )

        wildstr = ".".join(bids_input.input_wildcards.values())
        first = wildstr.format(**bids_input.input_wildcards)
        second = first.format(**bids_entities)
        assert set(second.split(".")) == set(bids_entities.values())


legacy_names = [
    "input_path",
    "input_zip_lists",
    "input_lists",
    "input_wildcards",
    "subjects",
    "sessions",
    "subj_wildcards",
]


class TestBidsDatasetLegacyAccess:
    match_str = r".*generate_inputs\(\) no longer returns a dict by default.*"

    @given(dataset=sb_st.datasets(), name=st.sampled_from(legacy_names))
    def test_accessing_legacy_names_leads_to_informative_error(
        self, dataset: BidsDataset, name: str
    ):
        assume(name not in dataset)
        with pytest.raises(KeyError, match=self.match_str):
            dataset[name]

    @given(
        dataset=sb_st.datasets(),
        name=st.text(sb_st.alphanum).filter(lambda s: s not in legacy_names),
    )
    def test_accessing_ordinary_missing_names_leads_to_regular_error(
        self, dataset: BidsDataset, name: str
    ):
        assume(name not in dataset)
        with pytest.raises(KeyError) as err:
            dataset[name]

        assert not re.search(self.match_str, str(err.value))

    @given(
        dataset=sb_st.datasets_one_comp(
            names=st.shared(st.sampled_from(legacy_names), key="names")
        ),
        name=st.shared(st.sampled_from(legacy_names), key="names"),
    )
    def test_legacy_names_can_be_accessed_if_component_name(
        self, dataset: BidsDataset, name: str
    ):
        assert isinstance(dataset[name], BidsComponent)


class TestBidsComponentExpand:
    def get_novel_path(self, component: BidsComponent):
        # use the "comp-" prefix to give a constant part to the novel template,
        # otherwise the trivial template "{foo}" globs everything
        return Path(*map(lambda s: f"comp-{s}", component.wildcards.values()))

    @given(component=sb_st.bids_components(restrict_patterns=True))
    def test_expand_with_no_args_returns_initial_paths(self, component: BidsComponent):
        paths = component.expand()
        assert zip_list_eq(glob_wildcards(component.path, paths), component.zip_lists)

    @given(
        component=sb_st.bids_components(restrict_patterns=True),
        wildcards=st.lists(
            st.text(string.ascii_letters, min_size=1, max_size=10).filter(
                lambda s: s not in sb_st.valid_entities
            ),
            min_size=1,
            max_size=5,
        ),
        data=st.data(),
    )
    def test_expand_with_extra_args_returns_all_paths(
        self, component: BidsComponent, wildcards: list[str], data: st.DataObject
    ):
        num_wildcards = len(wildcards)
        values = data.draw(
            st.lists(
                st.lists(
                    st.text(sb_st.alphanum, min_size=1, max_size=10),
                    min_size=1,
                    max_size=3,
                ),
                min_size=num_wildcards,
                max_size=num_wildcards,
            )
        )
        path_tpl = bids(
            **component.wildcards,
            **entity_to_wildcard(wildcards),
        )
        wcard_dict = dict(zip(wildcards, values))
        zlist = expand_zip_list(component.zip_lists, wcard_dict)
        paths = component.expand(path_tpl, **wcard_dict)
        assert zip_list_eq(glob_wildcards(path_tpl, paths), zlist)

    @given(component=sb_st.bids_components(restrict_patterns=True))
    def test_not_expand_over_internal_path_when_novel_given(
        self, component: BidsComponent
    ):
        novel_path = self.get_novel_path(component)
        paths = component.expand(novel_path)
        assert not glob_wildcards(component.path, paths)

    @given(component=sb_st.bids_components(restrict_patterns=True))
    def test_expand_over_multiple_paths(self, component: BidsComponent):
        novel_path = self.get_novel_path(component)
        paths = component.expand([component.path, novel_path])
        assert zip_list_eq(
            glob_wildcards(component.path, paths), glob_wildcards(novel_path, paths)
        )

    @given(
        component=sb_st.bids_components(min_entities=2, restrict_patterns=True),
        wildcard=st.text(string.ascii_letters, min_size=1, max_size=10).filter(
            lambda s: s not in sb_st.valid_entities
        ),
    )
    def test_partial_expansion(self, component: BidsComponent, wildcard: str):
        path_tpl = bids(**component.wildcards, **entity_to_wildcard(wildcard))
        paths = component.expand(path_tpl, allow_missing=True)
        for path in paths:
            assert re.search(r"\{.+\}", path)

    @given(
        component=sb_st.bids_components(min_entities=2, restrict_patterns=True),
        wildcard=st.text(string.ascii_letters, min_size=1, max_size=10).filter(
            lambda s: s not in sb_st.valid_entities
        ),
    )
    def test_prevent_partial_expansion(self, component: BidsComponent, wildcard: str):
        path_tpl = bids(**component.wildcards, **entity_to_wildcard(wildcard))
<<<<<<< HEAD
        with pytest.raises(WildcardError):  # type: ignore
            component.expand(path_tpl, allow_missing=False)
=======
        with pytest.raises(WildcardError):
            component.expand(path_tpl)
>>>>>>> ca7aedd3
<|MERGE_RESOLUTION|>--- conflicted
+++ resolved
@@ -312,10 +312,5 @@
     )
     def test_prevent_partial_expansion(self, component: BidsComponent, wildcard: str):
         path_tpl = bids(**component.wildcards, **entity_to_wildcard(wildcard))
-<<<<<<< HEAD
-        with pytest.raises(WildcardError):  # type: ignore
-            component.expand(path_tpl, allow_missing=False)
-=======
         with pytest.raises(WildcardError):
-            component.expand(path_tpl)
->>>>>>> ca7aedd3
+            component.expand(path_tpl)