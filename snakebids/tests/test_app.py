from __future__ import annotations

import copy
import json
import sys
from importlib import metadata
from pathlib import Path
from typing import Any, cast

import hypothesis.strategies as st
import pytest
import snakemake
from hypothesis import HealthCheck, assume, example, given, settings
from pytest_mock.plugin import MockerFixture

from snakebids.app import update_config
from snakebids.cli import SnakebidsArgs
from snakebids.tests import strategies as sb_st
from snakebids.types import InputConfig, InputsConfig, OptionalFilter
from snakebids.utils.utils import DEPRECATION_FLAG

from .. import app as sn_app
from ..app import SnakeBidsApp
from .mock.config import config


@pytest.fixture
def app(mocker: MockerFixture):
    app = SnakeBidsApp(
        Path("app"),
        skip_parse_args=False,
        snakefile_path=Path("Snakefile"),
        configfile_path=Path("mock/config.yaml"),
        config=copy.deepcopy(config),
    )
    app.config["analysis_level"] = "participant"
    app.config["snakemake_args"] = []
    app.config["pybidsdb_reset"] = False
    mocker.patch.object(sn_app, "update_config", return_value=app.config)
    return app


class TestUpdateConfig:
    @given(
        input_config=sb_st.input_configs(),
        drop_wildcards=st.booleans(),
    )
    def test_magic_args(
        self,
        input_config: InputConfig,
        drop_wildcards: bool,
    ):
        config_copy: dict[str, Any] = copy.deepcopy(config)
        config_copy["bids_dir"] = "root"
        config_copy["output_dir"] = "app"
        if drop_wildcards:
            del config_copy["pybids_inputs"]["bold"]["wildcards"]
        args = SnakebidsArgs(
            force=False,
            outputdir=Path("app"),
            snakemake_args=[],
            args_dict={
                "filter_bold": input_config.get("filters"),
                "wildcards_bold": input_config.get("wildcards"),
                "path_bold": input_config.get("custom_path"),
            },
        )
        update_config(config_copy, args)
        inputs_config: InputsConfig = cast(InputsConfig, config_copy["pybids_inputs"])
        if "filters" in input_config:
            for key, value in input_config["filters"].items():
                assert inputs_config["bold"].get("filters", {}).get(key) == value
        if "wildcards" in input_config:
            assert set(input_config["wildcards"]) <= set(
                inputs_config["bold"].get("wildcards", [])
            )
        if "custom_path" in input_config:
            assert (
                inputs_config["bold"].get("custom_path", "")
                == Path(input_config["custom_path"]).resolve()
            )

    @given(
        inputs_config=sb_st.inputs_configs(),
    )
    def test_magic_optional_filter(
        self,
        inputs_config: InputsConfig,
    ):
        config_copy: dict[str, Any] = copy.deepcopy(config)
        config_copy["bids_dir"] = "root"
        config_copy["output_dir"] = "app"
        config_copy["pybids_inputs"] = inputs_config
        args_dict: dict[str, Any] = {
            f"filter_{input_}": {
                entity: OptionalFilter for entity in value.get("filters", {})
            }
            for input_, value in inputs_config.items()
        }
        for input_ in inputs_config:
            args_dict[f"wildcards_{input_}"] = None
            args_dict[f"path_{input_}"] = None
        args = SnakebidsArgs(
            force=False,
            outputdir=Path("app"),
            snakemake_args=[],
            args_dict=args_dict,
        )
        update_config(config_copy, args)
        inputs_config = config_copy["pybids_inputs"]
        for input_config in inputs_config.values():
            assert len(input_config.get("filters", {})) == 0


class TestRunSnakemake:
    valid_chars = st.characters(
        min_codepoint=48, max_codepoint=122, whitelist_categories=["Ll", "Lu"]
    )

    def io_mocks(self, mocker: MockerFixture):
        return {
            "write_output_mode": mocker.patch.object(sn_app, "write_output_mode"),
            "prepare_output": mocker.patch.object(sn_app, "prepare_bidsapp_output"),
            "write_config": mocker.patch.object(sn_app, "write_config_file"),
            "snakemake": mocker.patch.object(snakemake, "main"),
        }

    @given(
        root=st.one_of(st.sampled_from(["app", "app/results"]), valid_chars),
        tail=valid_chars,
    )
    @example(root="app", tail="")
    @example(root="app/results", tail="")
    # mocker is function_scoped, but doesn't cause any problems here
    @settings(suppress_health_check=[HealthCheck.function_scoped_fixture])
    def test_runs_in_correct_mode(
        self,
        mocker: MockerFixture,
        root: str,
        tail: str,
    ):
        # Test any valid path. Whether the paths are bytes is irrelevant, and only
        # causes problems
        assume(not isinstance(root, bytes))
        assume(not isinstance(tail, bytes))
        # Prevent the case where tail == "."
        assume(Path(root).resolve() / tail != Path(root).resolve())

        # Get mocks for all the io functions
        io_mocks = self.io_mocks(mocker)

        # Compose outputdir from root and tail
        outputdir = Path(root) / tail

        # Prepare app and initial config values
        app = SnakeBidsApp(
            Path("app"),
            skip_parse_args=False,
            snakefile_path=Path("Snakefile"),
            configfile_path=Path("mock/config.yaml"),
            config=copy.deepcopy(config),
        )
        app.config["analysis_level"] = "participant"
        app.config["snakemake_args"] = []
        mocker.patch.object(
            sn_app,
            "update_config",
            side_effect=lambda config, sn_args: (  # type: ignore
                config.update(sn_args.args_dict)  # type: ignore
            ),
        )

        # Prepare expected config
        expected_config = copy.deepcopy(app.config)
        expected_config.update(
            {
                "root": "",
                "snakemake_dir": Path("app").resolve(),
                "pybidsdb_dir": Path("/tmp/output/.db"),
                "pybidsdb_reset": True,
                "pybids_db_dir": f"{DEPRECATION_FLAG}/tmp/output/.db{DEPRECATION_FLAG}",
                "pybids_db_reset": f"{DEPRECATION_FLAG}1{DEPRECATION_FLAG}",
                "snakefile": Path("Snakefile"),
                "output_dir": outputdir.resolve(),
                "snakemake_version": metadata.version("snakemake"),
                "snakebids_version": metadata.version("snakebids"),
                "app_version": "unknown",  # not installing a snakebids app here
            }
        )
        if root == "app" and not tail:
            expected_config["output_dir"] /= "results"
            expected_config["root"] = "results"

        app.args = SnakebidsArgs(
            force=False,
            outputdir=outputdir,
            snakemake_args=[],
            # This Dict is necessary for updating config, since "update_config" is
            # patched
            args_dict={"output_dir": outputdir.resolve()},
            pybidsdb_dir=Path("/tmp/output/.db"),
            pybidsdb_reset=True,
        )

        try:
            app.run_snakemake()
        except SystemExit as e:
            print("System exited prematurely")
            print(e)

        # First condition: outputdir is an arbitrary path
        if root not in ["app", "app/results"] or (root == "app" and tail):
            cwd = outputdir.resolve()
            new_config = outputdir.resolve() / "mock/config.yaml"
            io_mocks["write_output_mode"].assert_not_called()
            io_mocks["prepare_output"].assert_called_once_with(
                outputdir.resolve(), False
            )
            io_mocks["write_config"].assert_called_once_with(
                config_file=new_config,
                data=expected_config,
                force_overwrite=True,
            )

        # Second condition: outputdir is equal to snakemake_dir, or under
        # snakemake_dir/results
        else:
            new_config = Path("app").resolve() / "mock/config.yaml"
            cwd = Path("app").resolve()
            io_mocks["write_output_mode"].assert_called_once_with(
                Path("app/.snakebids").resolve(), "workflow"
            )
            io_mocks["write_config"].assert_called_once_with(
                config_file=new_config,
                data=expected_config,
                force_overwrite=True,
            )

        io_mocks["snakemake"].assert_called_once_with(
            [
                "--snakefile",
                str(app.snakefile_path),
                "--directory",
                str(cwd),
                "--configfile",
                str(new_config),
            ]
        )

    def test_pybidsdb_path_resolved(self, mocker: MockerFixture):
        self.io_mocks(mocker)
        mocker.patch.object(
            sys,
            "argv",
            ["./run.sh", "input", "output", "participant", "--pybidsdb-dir", ".pybids"],
        )

        # Prepare app and initial config values
        app = SnakeBidsApp(
            Path("app"),
            skip_parse_args=False,
            snakefile_path=Path("Snakefile"),
            configfile_path=Path("mock/config.yaml"),
            config=copy.deepcopy(config),
        )

        # Prepare expected config
        try:
            app.run_snakemake()
        except SystemExit as e:
            print("System exited prematurely")
            print(e)

        assert app.config["pybidsdb_dir"] == Path(".pybids").resolve()

<<<<<<< HEAD
=======
    def test_old_db_args_deprecated(self, mocker: MockerFixture):
        self.io_mocks(mocker)
        mocker.patch.object(
            sys,
            "argv",
            ["./run.sh", "input", "output", "participant", "--pybidsdb-dir", ".pybids"],
        )

        # Prepare app and initial config values
        app = SnakeBidsApp(
            Path("app"),
            skip_parse_args=False,
            snakefile_path=Path("Snakefile"),
            configfile_path=Path("mock/config.yaml"),
            config=copy.deepcopy(config),
        )

        # Prepare expected config
        try:
            app.run_snakemake()
        except SystemExit as e:
            print("System exited prematurely")
            print(e)

        assert (
            app.config["pybids_db_dir"]
            == f"{DEPRECATION_FLAG}{Path('.pybids').resolve()}{DEPRECATION_FLAG}"
        )
        assert app.config["pybids_db_reset"] == f"{DEPRECATION_FLAG}0{DEPRECATION_FLAG}"

>>>>>>> c5a39082
    def test_plugin_args(self, mocker: MockerFixture, app: SnakeBidsApp):
        """Test that plugins have access to args parsed from the CLI."""
        # Get mocks for all the io functions
        self.io_mocks(mocker)
        mocker.patch.object(
            sn_app,
            "update_config",
            side_effect=(
                lambda config, sn_args: config.update(sn_args.args_dict)  # type: ignore
            ),
        )
        mocker.patch.object(
            sys, "argv", ["script_name", "path/to/input", "app/results", "participant"]
        )

        def plugin(my_app: SnakeBidsApp):
            my_app.foo = my_app.args.outputdir  # type: ignore

        app.plugins.extend([plugin])
        try:
            app.run_snakemake()
        except SystemExit as e:
            print("System exited prematurely")
            print(e)

        assert app.foo == Path("app/results").resolve()  # type: ignore

    def test_plugins(self, mocker: MockerFixture, app: SnakeBidsApp):
        # Get mocks for all the io functions
        self.io_mocks(mocker)
        mocker.patch.object(
            sn_app,
            "update_config",
            side_effect=(
                lambda config, sn_args: config.update(sn_args.args_dict)  # type: ignore
            ),
        )
        output_dir = Path("app") / "results"
        app.args = SnakebidsArgs(
            force=False,
            outputdir=output_dir,
            snakemake_args=[],
            args_dict={"output_dir": output_dir.resolve()},
        )

        def plugin(my_app: SnakeBidsApp):
            my_app.foo = "bar"  # type: ignore

        app.plugins.extend([plugin])
        try:
            app.run_snakemake()
        except SystemExit as e:
            print("System exited prematurely")
            print(e)

        assert app.foo == "bar"  # type: ignore

    def test_get_app_version_no_package(self, app: SnakeBidsApp):
        assert app.version is None

    def test_get_app_version_package(self, mocker: MockerFixture):
        metadata_pkg = (
            "importlib.metadata" if sys.version_info >= (3, 8) else "importlib_metadata"
        )
        mock = mocker.patch(f"{metadata_pkg}.version", return_value="0.1.0")
        app = SnakeBidsApp(
            Path("my_app"),
            snakefile_path=Path("Snakefile"),
            configfile_path=Path("mock/config.yaml"),
            config=copy.deepcopy(config),
        )

        assert app.version == "0.1.0"
        mock.assert_called_once_with("my_app")


class TestGenBoutiques:
    def test_boutiques_descriptor(self, tmp_path: Path, app: SnakeBidsApp):
        descriptor_path = tmp_path / "descriptor.json"
        app.create_descriptor(descriptor_path)
        with open(descriptor_path, encoding="utf-8") as descriptor_file:
            descriptor_json = json.load(descriptor_file)
            assert "command-line" in descriptor_json
            assert "inputs" in descriptor_json<|MERGE_RESOLUTION|>--- conflicted
+++ resolved
@@ -273,8 +273,6 @@
 
         assert app.config["pybidsdb_dir"] == Path(".pybids").resolve()
 
-<<<<<<< HEAD
-=======
     def test_old_db_args_deprecated(self, mocker: MockerFixture):
         self.io_mocks(mocker)
         mocker.patch.object(
@@ -305,7 +303,6 @@
         )
         assert app.config["pybids_db_reset"] == f"{DEPRECATION_FLAG}0{DEPRECATION_FLAG}"
 
->>>>>>> c5a39082
     def test_plugin_args(self, mocker: MockerFixture, app: SnakeBidsApp):
         """Test that plugins have access to args parsed from the CLI."""
         # Get mocks for all the io functions
