--- conflicted
+++ resolved
@@ -1,9 +1,4 @@
-<<<<<<< HEAD
-# pylint: disable=protected-access, redefined-outer-name
 from __future__ import annotations
-=======
-from __future__ import absolute_import
->>>>>>> ca7aedd3
 
 import copy
 import sys
