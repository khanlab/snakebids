--- conflicted
+++ resolved
@@ -2,11 +2,7 @@
 from __future__ import annotations
 
 from collections.abc import Hashable
-<<<<<<< HEAD
-from typing import Dict, Generic
-=======
-from typing import Generic, Mapping, Sequence
->>>>>>> bd7bb2fd
+from typing import Dict, Generic, Mapping, Sequence
 
 from typing_extensions import TYPE_CHECKING, TypeAlias, TypedDict, TypeVar
 
