from __future__ import annotations

import functools as ft
import importlib.resources
import json
import operator as op
import re
<<<<<<< HEAD
from pathlib import Path
from typing import Any, Callable, Iterable, TypeVar, overload
=======
from typing import (
    Any,
    Callable,
    Dict,
    Iterable,
    Mapping,
    Sequence,
    TypeVar,
    cast,
    overload,
)
>>>>>>> bd7bb2fd

import attrs
import more_itertools as itx
from typing_extensions import Protocol, Self

from snakebids import types
from snakebids.types import ZipListLike
from snakebids.utils.user_property import UserProperty

T = TypeVar("T")


@ft.lru_cache(None)
def read_bids_tags(bids_json: Path | None = None) -> dict[str, dict[str, str]]:
    """Read the bids tags we are aware of from a JSON file.

    This is used specifically for compatibility with pybids, since some tag keys
    are different from how they appear in the file name, e.g. ``subject`` for
    ``sub``, and ``acquisition`` for ``acq``.

    Parameters
    ----------
    bids_json
        Path to JSON file to use, if not specified will use
        ``bids_tags.json`` in the snakebids module.

    Returns
    -------
    dict:
        Dictionary of bids tags
    """
    if bids_json:
        with bids_json.open("r") as infile:
            bids_tags = json.load(infile)
        return bids_tags
    with importlib.resources.open_text("snakebids.resources", "bids_tags.json") as file:
        bids_tags = json.load(file)
    return bids_tags


@attrs.frozen(hash=True)
class BidsEntity:
    """Bids entities with tag and wildcard representations"""

    entity: str = attrs.field(converter=str)

    def __str__(self) -> str:
        return self.entity

    def __eq__(self, other: Any) -> bool:
        if isinstance(other, str):
            return self.entity == other
        if isinstance(other, BidsEntity):
            return self.entity == other.entity
        return False

    @property
    def tag(self) -> str:
        """Get the bids tag version of the entity

        For entities in the bids spec, the tag is the short version of the entity
        name. Otherwise, the tag is equal to the entity.
        """
        tags = read_bids_tags()
        return (
            tags[self.entity]["tag"]
            if self.entity in tags and "tag" in tags[self.entity]
            else self.entity
        )

    @property
    def match(self) -> str:
        """Get regex of acceptable value matches

        If no pattern is associated with the entity, the default pattern is a word with
        letters and numbers
        """
        tags = read_bids_tags()
        return (
            tags[self.entity]["match"]
            if self.entity in tags and "match" in tags[self.entity]
            else "[a-zA-Z0-9]+"
        )

    @property
    def before(self) -> str:
        """regex str to search before value in paths"""
        tags = read_bids_tags()
        return (
            tags[self.entity]["before"]
            if self.entity in tags and "before" in tags[self.entity]
            else f"{self.tag}-"
        )

    @property
    def after(self) -> str:
        """regex str to search after value in paths"""
        tags = read_bids_tags()
        return (
            tags[self.entity]["after"]
            if self.entity in tags and "after" in tags[self.entity]
            else ""
        )

    @property
    def regex(self) -> re.Pattern[str]:
        """Complete pattern to match when searching in paths

        Contains three capture groups, the first corresponding to "before", the second
        to "value", and the third to "after"
        """
        return re.compile(f"({self.before})({self.match})({self.after})")

    @property
    def wildcard(self) -> str:
        """Get the snakebids {wildcard}

        The wildcard is generally equal to the tag, i.e. the short version of the entity
        name, except for subject and session, which use the full name name. This is to
        ensure compatibility with the bids function
        """
        # HACK FIX FOR acq vs acquisition etc -- should
        # eventually update the bids() function to also use
        # bids_tags.json, where e.g. acquisition -> acq is
        # defined.. -- then, can use wildcard_name instead
        # of out_name..
        if self.entity in ["subject", "session"]:
            return self.entity
        return self.tag

    @classmethod
    def from_tag(cls, tag: str) -> BidsEntity:
        """Return the entity associated with the given tag, if found

        If not associated entity is found, the tag itself is used as the entity name

        Parameters
        ----------
        tag : str
            tag to search

        Returns
        -------
        BidsEntity
        """
        for entity, props in read_bids_tags().items():
            if props.get("tag", None) == tag:
                return cls(entity)
        return cls(tag)


def matches_any(
    item: Any,
    match_list: Iterable[Any],
    match_func: Callable[[Any, Any], Any],
    *args: Any,
) -> bool:
    for match in match_list:
        if match_func(match, item, *args):
            return True
    return False


def get_match_search_func(
    match_list: Iterable[Any], match_func: Callable[[Any, Any], Any]
) -> Callable[[Any], bool]:
    """Return a match search function suitable for use in filter

    Parameters
    ----------
    match_list : list
        list of items to search for matches
    match_func : callable
        Any callable that takes two args and returns truthy/falsy values. The first arg
        will be drawn from match_list, the second will be the value being matched

    Returns
    -------
    callable
        Takes as a single arg a value to be matched. It will be compared to every item
        in match list using match_func
    """
    match_list = list(match_list)

    def inner(item: Any):
        return matches_any(item, match_list, match_func)

    return inner


class BidsParseError(Exception):
    """Exception raised for errors encountered in the parsing of Bids paths"""

    def __init__(self, path: str, entity: BidsEntity) -> None:
        self.path = path
        self.entity = entity
        super().__init__(path, entity)


# pylint: disable=too-few-public-methods
class _Documented(Protocol):
    __doc__: str


def property_alias(
    prop: _Documented,
    label: str | None = None,
    ref: str | None = None,
    copy_extended_docstring: bool = False,
) -> Callable[[Callable[[Any], T]], "UserProperty[T]"]:
    """Set property as an alias for another property

    Copies the docstring from the aliased property to the alias

    Parameters
    ----------
    prop : property
        Property to alias
    label
        Text to use in link to aliased property
    ref
        Name of the property to alias
    copy_extended_docstring
        If True, copies over the entire docstring, in addition to the summary line

    Returns
    -------
    property
    """

    def inner(__func: Callable[[Any], T]) -> "UserProperty[T]":
        alias = UserProperty(__func)
        if label:
            link = f":attr:`{label} <{ref}>`" if ref else label
        else:
            link = f":attr:`{ref}`" if ref else None
        labeltxt = f"Alias of {link}\n\n" if link else ""
        if copy_extended_docstring:
            alias.__doc__ = f"{labeltxt}{prop.__doc__}"
        else:
            alias.__doc__ = f"{labeltxt}{prop.__doc__.splitlines()[0]}"
        return alias

    return inner


def surround(__s: Iterable[str] | str, __object: str) -> Iterable[str]:
    """Surround a string or each string in an iterable with characters"""
    for item in itx.always_iterable(__s):
        yield __object + item + __object


_K = TypeVar("_K", bound="str")
_V = TypeVar("_V")


class MultiSelectDict(types.UserDictPy37[_K, _V]):
    """Dict supporting selection of multiple keys using tuples

    If a single key is given, the item associated with that key is returned just as in a
    regular dict. If multiple, comma-seperated keys are given, (e.g. a tuple), a new
    ``MultiSelectDict`` will be returned containing the keys given and their values:

        >>> mydict = MultiSelectDict({
        ...     "foo": "bar",
        ...     "hello": "world",
        ...     "fee": "fie",
        ... })
        >>> mydict["foo"]
        'bar'
        >>> mydict["foo", "hello"]
        {'foo': 'bar', 'hello': 'world'}

    The new ``MultiSelectDict`` is a "view" of the original data. Any mutations made to
    the values will be reflected in the original object:

        >>> mydict = MultiSelectDict({
        ...     "foo": [1, 2, 3, 4],
        ...     "hello": "world",
        ...     "fee": "fie",
        ... })
        >>> view = mydict["foo", "hello"]
        >>> view["foo"].append(5)
        >>> mydict
        {'foo': [1, 2, 3, 4, 5], 'hello': 'world', 'fee': 'fie'}

    The keys of the new ``MultiSelectDict`` will be inserted in the order provided in
    the selector

        >>> mydict = MultiSelectDict({
        ...     "foo": "bar",
        ...     "hello": "world",
        ...     "fee": "fie",
        ... })
        >>> mydict["hello", "foo"]
        {'hello': 'world', 'foo': 'bar'}

    Tuples of length 1 will still return a ``MultiSelectDict``:

        >>> mydict = MultiSelectDict({
        ...     "foo": [1, 2, 3, 4],
        ...     "hello": "world",
        ...     "fee": "fie",
        ... })
        >>> mydict["foo",]
        {'foo': [1, 2, 3, 4]}

    If a key is given multiple times, the extra instances of the key will be ignored:

        >>> mydict = MultiSelectDict({
        ...     "foo": [1, 2, 3, 4],
        ...     "hello": "world",
        ...     "fee": "fie",
        ... })
        >>> mydict["foo", "foo", "foo"]
        {'foo': [1, 2, 3, 4]}
    """

    @overload
    def __getitem__(self, __key: _K) -> _V:
        ...

    @overload
    def __getitem__(self, __key: tuple[_K]) -> Self:
        ...

    def __getitem__(self, __key: _K | tuple[_K]) -> _V | Self:
        if isinstance(__key, tuple):
            # Use dict.fromkeys for de-duplication
            return self.__class__({key: self[key] for key in dict.fromkeys(__key)})
        return super().__getitem__(__key)


def zip_list_eq(__first: ZipListLike, __second: ZipListLike):
    """Compare two zip lists, allowing the order of columns to be irrelevant"""

    def sorted_items(dictionary: Mapping[str, Sequence[str]]):
        return sorted(dictionary.items(), key=op.itemgetter(0))

    def get_values(zlist: ZipListLike):
        return cast("tuple[list[str]]", list(zip(*sorted_items(zlist)))[1])

    if not __first and not __second:
        return True

    if set(__first) != set(__second):
        return False

    first_items = get_values(__first)
    second_items = get_values(__second)

    return set(zip(*first_items)) == set(zip(*second_items))<|MERGE_RESOLUTION|>--- conflicted
+++ resolved
@@ -5,22 +5,8 @@
 import json
 import operator as op
 import re
-<<<<<<< HEAD
 from pathlib import Path
-from typing import Any, Callable, Iterable, TypeVar, overload
-=======
-from typing import (
-    Any,
-    Callable,
-    Dict,
-    Iterable,
-    Mapping,
-    Sequence,
-    TypeVar,
-    cast,
-    overload,
-)
->>>>>>> bd7bb2fd
+from typing import Any, Callable, Iterable, Mapping, Sequence, TypeVar, cast, overload
 
 import attrs
 import more_itertools as itx
