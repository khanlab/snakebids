--- conflicted
+++ resolved
@@ -22,11 +22,8 @@
 typing-extensions = "^3.10.0"
 progress = "^1.6"
 attrs = "^21.2.0"
-<<<<<<< HEAD
 boutiques = "^0.5.25"
-=======
 more-itertools = "^8.12.0"
->>>>>>> 435ebe75
 
 [tool.poetry.dev-dependencies]
 black = "^21.10b0"
